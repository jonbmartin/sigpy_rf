# -*- coding: utf-8 -*-
"""This module provides an abstract class Alg for iterative algorithms,
and implements commonly used methods, such as gradient methods,
Newton's method, and the augmented Lagrangian method.
"""
import numpy as np

import sigpy as sp
from sigpy import backend, util


class Alg(object):
    """Abstraction for iterative algorithms.

    The standard way of using an :class:`Alg` object, say alg, is as follows:

    >>> while not alg.done():
    >>>     alg.update()

    The user is free to run other things in the while loop.
    An :class:`Alg` object is meant to run once.
    Once done, the object should not be run again.

    When creating a new :class:`Alg` class, the user should supply
    an _update() function
    to perform the iterative update, and optionally a _done() function
    to determine when to terminate the iteration. The default _done() function
    simply checks whether the number of iterations has reached the maximum.

    The interface for each :class:`Alg` class should not depend on
    Linop or Prox explicitly.
    For example, if the user wants to design an
    :class:`Alg` class to accept a Linop, say A,
    as an argument, then it should also accept any function that can be called
    to compute x -> A(x). Similarly, to accept a Prox, say proxg,
    as an argument,
    the Alg class should accept any function that can be called to compute
    alpha, x -> proxg(x).

    Args:
        max_iter (int): Maximum number of iterations.

    Attributes:
        max_iter (int): Maximum number of iterations.
        iter (int): Current iteration.

    """

    def __init__(self, max_iter):
        self.max_iter = max_iter
        self.iter = 0

    def _update(self):
        raise NotImplementedError

    def _done(self):
        return self.iter >= self.max_iter

    def update(self):
        """Perform one update step.

        Call the user-defined _update() function and increment iter.
        """
        self._update()
        self.iter += 1

    def done(self):
        """Return whether the algorithm is done.

        Call the user-defined _done() function.
        """
        return self._done()


class PowerMethod(Alg):
    """Power method to estimate maximum eigenvalue and eigenvector.

    Args:
        A (Linop or function): Function to a hermitian linear mapping.
        x (array): Variable to optimize over.
        max_iter (int): Maximum number of iterations.

    Attributes:
        max_eig (float): Maximum eigenvalue of `A`.

    """

    def __init__(self, A, x, norm_func=None, max_iter=30):
        self.A = A
        self.x = x
        self.max_eig = np.infty
        self.norm_func = norm_func
        super().__init__(max_iter)

    def _update(self):
        y = self.A(self.x)
        device = backend.get_device(y)
        xp = device.xp
        with device:
            if self.norm_func is None:
                self.max_eig = xp.linalg.norm(y).item()
            else:
                self.max_eig = self.norm_func(y)

            backend.copyto(self.x, y / self.max_eig)

    def _done(self):
        return self.iter >= self.max_iter


class GradientMethod(Alg):
    r"""First order gradient method.

    For the simplest setting when proxg is not specified,
    the method considers the objective function:

    .. math:: \min_x f(x)

    where :math:`f` is (sub)-differentiable and performs the update:

    .. math:: x_\text{new} = x - \alpha \nabla f(x)

    When proxg is specified, the method considers the composite
    objective function:

    .. math:: f(x) + g(x)

    where :math:`f` is (sub)-differentiable and :math:`g` is simple,
    and performs the update:

    .. math:: x_\text{new} = \text{prox}_{\alpha g}(x - \alpha \nabla f(x))

    Nesterov's acceleration is supported by toggling the `accelerate`
    input option.

    Args:
        gradf (function): function to compute :math:`\nabla f`.
        x (array): variable to optimize over.
        alpha (float or None): step size, or initial step size
             if backtracking line-search is on.
        proxg (Prox, function or None): Prox or function to compute
            proximal operator of :math:`g`.
        accelerate (bool): toggle Nesterov acceleration.
        max_iter (int): maximum number of iterations.
        tol (float): Tolerance for stopping condition.

    References:
        Nesterov, Y. E. (1983).
        A method for solving the convex programming problem
        with convergence rate O (1/k^ 2).
        In Dokl. Akad. Nauk SSSR (Vol. 269, pp. 543-547).

        Beck, A., & Teboulle, M. (2009).
        A fast iterative shrinkage-thresholding algorithm
        for linear inverse problems.
        SIAM journal on imaging sciences, 2(1), 183-202.

    """

    def __init__(
        self,
        gradf,
        x,
        alpha,
        proxg=None,
        accelerate=False,
        max_iter=100,
        tol=0,
    ):
        self.gradf = gradf
        self.alpha = alpha
        self.accelerate = accelerate
        self.proxg = proxg
        self.x = x
        self.tol = tol

        self.device = backend.get_device(x)
        with self.device:
            if self.accelerate:
                self.z = self.x.copy()
                self.t = 1

        self.resid = np.infty
        super().__init__(max_iter)

    def _update(self):
        xp = self.device.xp
        with self.device:
            x_old = self.x.copy()

            if self.accelerate:
                backend.copyto(self.x, self.z)

            # Perform update
            util.axpy(self.x, -self.alpha, self.gradf(self.x))
            if self.proxg is not None:
                backend.copyto(self.x, self.proxg(self.alpha, self.x))

            if self.accelerate:
                t_old = self.t
                self.t = (1 + (1 + 4 * t_old**2) ** 0.5) / 2
                backend.copyto(
                    self.z, self.x + ((t_old - 1) / self.t) * (self.x - x_old)
                )

            self.resid = xp.linalg.norm(self.x - x_old).item() / self.alpha

    def _done(self):
        return (self.iter >= self.max_iter) or self.resid <= self.tol


class ConjugateGradient(Alg):
    r"""Conjugate gradient method.

    Solves for:

    .. math:: A x = b

    where A is a Hermitian linear operator.

    Args:
        A (Linop or function): Linop or function to compute A.
        b (array): Observation.
        x (array): Variable.
        P (function or None): Preconditioner.
        max_iter (int): Maximum number of iterations.
        tol (float): Tolerance for stopping condition.

    """

    def __init__(self, A, b, x, P=None, max_iter=100, tol=0):
        self.A = A
        self.b = b
        self.P = P
        self.x = x
        self.tol = tol
        self.device = backend.get_device(x)
        with self.device:
            xp = self.device.xp
            self.r = b - self.A(self.x)

            if self.P is None:
                z = self.r
            else:
                z = self.P(self.r)

            if max_iter > 1:
                self.p = z.copy()
            else:
                self.p = z

            self.not_positive_definite = False
            self.rzold = xp.real(xp.vdot(self.r, z))
            self.resid = self.rzold.item() ** 0.5

        super().__init__(max_iter)

    def _update(self):
        with self.device:
            xp = self.device.xp
            Ap = self.A(self.p)
            pAp = xp.real(xp.vdot(self.p, Ap)).item()
            if pAp <= 0:
                self.not_positive_definite = True
                return

            self.alpha = self.rzold / pAp
            util.axpy(self.x, self.alpha, self.p)
            if self.iter < self.max_iter - 1:
                util.axpy(self.r, -self.alpha, Ap)
                if self.P is not None:
                    z = self.P(self.r)
                else:
                    z = self.r

                rznew = xp.real(xp.vdot(self.r, z))
                beta = rznew / self.rzold
                util.xpay(self.p, beta, z)
                self.rzold = rznew

            self.resid = self.rzold.item() ** 0.5

    def _done(self):
        return (
            self.iter >= self.max_iter
            or self.not_positive_definite
            or self.resid <= self.tol
        )


class PrimalDualHybridGradient(Alg):
    r"""Primal dual hybrid gradient.

    Considers the problem:

    .. math:: \min_x \max_u - f^*(u) + g(x) + \left<Ax, u\right>

    Or equivalently:

    .. math:: \min_x f(A x) + g(x)

    where f, and g are simple.

    Args:
        proxfc (function): Function to compute proximal operator of f^*.
        proxg (function): Function to compute proximal operator of g.
        A (function): Function to compute a linear mapping.
        AH (function): Function to compute the adjoint linear mapping of `A`.
        x (array): Primal solution.
        u (array): Dual solution.
        tau (float or array): Primal step-size.
        sigma (float or array): Dual step-size.
        gamma_primal (float): Strong convexity parameter of g.
        gamma_dual (float): Strong convexity parameter of f^*.
        max_iter (int): Maximum number of iterations.
        tol (float): Tolerance for stopping condition.

    References:
       Chambolle, A., & Pock, T. (2011).
       A first-order primal-dual algorithm for convex problems with
       applications to imaging.
       Journal of mathematical imaging and vision, 40(1), 120-145.

    """

    def __init__(
        self,
        proxfc,
        proxg,
        A,
        AH,
        x,
        u,
        tau,
        sigma,
        theta=1,
        gamma_primal=0,
        gamma_dual=0,
        max_iter=100,
        tol=0,
    ):
        self.proxfc = proxfc
        self.proxg = proxg
        self.tol = tol

        self.A = A
        self.AH = AH

        self.u = u
        self.x = x

        self.tau = tau
        self.sigma = sigma
        self.theta = theta
        self.gamma_primal = gamma_primal
        self.gamma_dual = gamma_dual

        self.x_device = backend.get_device(x)
        self.u_device = backend.get_device(u)

        with self.x_device:
            self.x_ext = self.x.copy()

        if self.gamma_primal > 0:
            xp = self.x_device.xp
            with self.x_device:
                self.tau_min = xp.amin(xp.abs(tau)).item()

        if self.gamma_dual > 0:
            xp = self.u_device.xp
            with self.u_device:
                self.sigma_min = xp.amin(xp.abs(sigma)).item()

        self.resid = np.infty

        super().__init__(max_iter)

    def _update(self):
        # Update dual.
        util.axpy(self.u, self.sigma, self.A(self.x_ext))
        backend.copyto(self.u, self.proxfc(self.sigma, self.u))

        # Update primal.
        with self.x_device:
            x_old = self.x.copy()
            util.axpy(self.x, -self.tau, self.AH(self.u))
            backend.copyto(self.x, self.proxg(self.tau, self.x))

        # Update step-size if neccessary.
        if self.gamma_primal > 0 and self.gamma_dual == 0:
            with self.x_device:
                xp = self.x_device.xp
                theta = 1 / (1 + 2 * self.gamma_primal * self.tau_min) ** 0.5
                self.tau *= theta
                self.tau_min *= theta

            with self.u_device:
                self.sigma /= theta
        elif self.gamma_primal == 0 and self.gamma_dual > 0:
            with self.u_device:
                xp = self.u_device.xp
                theta = 1 / (1 + 2 * self.gamma_dual * self.sigma_min) ** 0.5
                self.sigma *= theta
                self.sigma_min *= theta

            with self.x_device:
                self.tau /= theta
        else:
            theta = self.theta

        # Extrapolate primal.
        with self.x_device:
            xp = self.x_device.xp
            x_diff = self.x - x_old
            self.resid = xp.linalg.norm(x_diff / self.tau**0.5).item()
            backend.copyto(self.x_ext, self.x + theta * x_diff)

    def _done(self):
        return (self.iter >= self.max_iter) or (self.resid <= self.tol)


class AltMin(Alg):
    """Alternating minimization.

    Args:
        min1 (function): Function to minimize over variable 1.
        min2 (function): Funciton to minimize over variable 2.
        max_iter (int): Maximum number of iterations.

    """

    def __init__(self, min1, min2, max_iter=30):
        self.min1 = min1
        self.min2 = min2
        super().__init__(max_iter)

    def _update(self):
        self.min1()
        self.min2()


class AugmentedLagrangianMethod(Alg):
    r"""Augmented Lagrangian method for constrained optimization.

    Consider the equality and inequality constrained problem:

    .. math:: \min_{x: g(x) \leq 0, h(x) = 0} f(x)

    And perform the following update steps:

    .. math::
        x \in \text{argmin}_{x} L(x, u, v, \mu)\\
        u = [u + \mu g(x)]_+
        v = v + \mu h(x)

    where :math:`L(x, u, v, \mu)`: is the augmented Lagrangian function:

    .. math::
        L(x, u, v, \mu) = f(x) + \frac{\mu}{2}(
        \|[g(x) + \frac{u}{\mu}]_+\|_2^2 + \|h(x) + \frac{v}{\mu}\|_2^2)

    Args:
        minL (function): a function that minimizes the augmented Lagrangian.
        g (None or function): a function that takes :math:`x` as input,
            and outputs :math:`g(x)`, the inequality constraints.
        h (None or function): a function that takes :math:`x` as input,
            and outputs :math:`h(x)`, the equality constraints.
        x (array): primal variable.
        u (array): dual variable for inequality constraints.
        v (array): dual variable for equality constraints.
        mu (scalar): step size.
        max_iter (int): maximum number of iterations.

    """

    def __init__(self, minL, g, h, x, u, v, mu, max_iter=30):
        self.minL = minL
        self.g = g
        self.h = h
        self.x = x
        self.u = u
        self.v = v
        self.mu = mu
        super().__init__(max_iter)

    def _update(self):
        self.minL()
        if self.g is not None:
            device = backend.get_device(self.u)
            xp = device.xp
            with device:
                util.axpy(self.u, self.mu, self.g(self.x))
                backend.copyto(self.u, xp.clip(self.u, 0, np.infty))

        if self.h is not None:
            util.axpy(self.v, self.mu, self.h(self.x))


class ADMM(Alg):
    r"""Alternating Direction Method of Multipliers.

    Consider the equality constrained problem:

    .. math:: \min_{x: A x + B z = c} f(x) + g(z)

    And perform the following update steps:

    .. math::
        x = \text{argmin}_{x} L_\mu(x, z, u)\\
        z = \text{argmin}_{z} L_\mu(x, z, u)\\
        u = u + A x + B z - c

    where :math:`L(x, u, v, \mu)`: is the augmented Lagrangian function:

    .. math::
        L_\rho(x, z, u) = f(x) + g(z) + \frac{\rho}{2}\|A x + B z - c + u\|_2^2

    Args:
        minL_x (function): a function that minimizes L w.r.t. x.
        minL_z (function): a function that minimizes L w.r.t. z.
        x (array): primal variable 1.
        z (array): primal variable 2.
        u (array): scaled dual variable.
        max_iter (int): maximum number of iterations.

    """

    def __init__(self, minL_x, minL_z, x, z, u, A, B, c, max_iter=30):
        self.minL_x = minL_x
        self.minL_z = minL_z
        self.x = x
        self.z = z
        self.u = u
        self.A = A
        self.B = B
        self.c = c
        super().__init__(max_iter)

    def _update(self):
        self.minL_x()
        self.minL_z()
        self.u += self.A(self.x) + self.B(self.z) - self.c


class SDMM(Alg):
    r"""Simultaneous Direction Method of Multipliers. Can be used for
    unconstrained or constrained optimization with several constraints.

    Solves the problem of form:

    .. math::

        \min_{x} \frac{1}{2}\left\|Ax-d\right\|_2^2
        + \frac{\lambda}{2}\left\|x\right\|_2^2

        s.t. \left\|L_{i}x\right\|_2^2 < c_{i}

    In SDMM, constraints are typically specified as a list of L linear
    operators and c constraints. This algorithm gives the user the option to
    provide either a list of L's and c's or a single maximum (c_max) and/or
    norm constraint (c_norm) with implicit L.

    Solution variable x can be found in alg_method.x.

    Args:
        A (Linop): a system matrix Linop.
        d (array): observation.
        lam (float): scaling parameter.
        L (list of arrays): list of constraint linear operator arrays. If not
            used, provide empty list {}.
        c (list of floats): list of constraints, constraining the L2 norm of
            :math:`L_{i}x`
        mu (float): proximal scaling factor.
        rho (list of floats): list of L scaling parameters, which each one
            corresponding to one L constraint linear array.
        rho_max (float): max constraint scaling parameter (if c_max provided).
        rho_norm (float): norm constraint scaling parameter (if c_norm
            provided).
        eps_pri (float): primal variable error tolerance.
        eps_dual (float): dual variable error tolerance.
        c_max (float): maximum value constraint.
        c_norm (float): norm constraint.
        max_cg_iter (int): maximum number of unconstrained CG iterations per
            SDMM iteration.
        max_iter (int): maximum number of SDMM iterations.

    References:
        Moolekamp, F. and Melchior, P. (2017). 'Block-Simultaneous Direction
        Method of Multipliers: A proximal primal-dual splitting algorithm for
        nonconvex problems with multiple constraints.' arXiv.

    """

    def __init__(
        self,
        A,
        d,
        lam,
        L,
        c,
        mu,
        rho,
        rho_max,
        rho_norm,
        eps_pri=10**-5,
        eps_dual=10**-2,
        c_max=None,
        c_norm=None,
        max_cg_iter=30,
        max_iter=1000,
    ):
        self.A = A
        self.d = d
        self.lam = lam
        self.L = L
        self.c = c
        self.mu = mu
        self.rho = rho
        self.rho_max = rho_max
        self.rho_norm = rho_norm
        self.eps_pri = eps_pri
        self.eps_dual = eps_dual
        self.c_max = c_max
        self.c_norm = c_norm
        self.max_cg_iter = max_cg_iter
        self.stop = False  # stop criterion collector variable
        self.device = backend.get_device(d)
        super().__init__(max_iter)

        M = len(self.L)
        with self.device:
            xp = self.device.xp
            self.x = xp.zeros(self.A.ishape, dtype=complex).flatten()
            self.x = xp.expand_dims(self.x, axis=1)
            self.z, self.u = [], []

            for ii in range(M):
                self.z.append(L[ii] @ self.x)
                self.u.append(
                    xp.expand_dims(
                        xp.zeros(xp.shape(L[ii])[0], dtype=xp.complex), axis=1
                    )
                )
            if c_max is not None:
                self.zMax = self.x
                self.uMax = xp.zeros(xp.shape(self.x), dtype=xp.complex)
            if c_norm is not None:
                self.zNorm = self.x
                self.uNorm = xp.zeros(xp.shape(self.x), dtype=xp.complex)

    def prox_rhog(self, v, c):
        with self.device:
            xp = self.device.xp
            if xp.real(xp.linalg.norm(v) ** 2) > c:
                z = v * xp.sqrt(c) / xp.sqrt(xp.real(xp.linalg.norm(v)))
            else:
                z = v
            return z

    def prox_rhog_max(self, v, c):
        with self.device:
            xp = self.device.xp
            z = v
            indices = xp.where((abs(z) ** 2 > c))
            z[indices] = xp.sqrt(c) * z[indices] / xp.absolute(z[indices])
            return z

    def prox_muf(self, v, mu, A, x, d, lam, nCGiters):
        with self.device:
            xp = self.device.xp
            d = xp.vstack((d, xp.sqrt(1 / mu) * v, xp.sqrt(lam) * x))
            Am = self.Amult(x, A, mu, lam)
            int_method = ConjugateGradient(
                Am.H * Am, Am.H * d, x, max_iter=nCGiters
            )

            while not int_method.done():
                int_method.update()

            return int_method.x

    def Amult(self, x, A, mu, lam):
        M = sp.linop.Multiply(x.shape, np.ones(x.shape) * np.sqrt(1 / mu))
        L = sp.linop.Multiply(x.shape, np.ones(x.shape) * np.sqrt(lam))
        Y = sp.linop.Vstack((A, M, L))
        Ry = sp.linop.Reshape((Y.oshape[0], 1), Y.oshape)
        Y = Ry * Y
        return Y

    def _update(self):
        with self.device:
            xp = self.device.xp
            # evaluate objective
            v = self.x
            for ii in range(len(self.L)):
                v -= (
                    self.mu
                    / self.rho[ii]
                    * xp.transpose(self.L[ii])
                    @ (self.L[ii] @ self.x - self.z[ii] + self.u[ii])
                )
            if self.c_max is not None:
                x_min_z_pl_u = self.x - self.zMax + self.uMax
                v -= self.mu / self.rho_max * x_min_z_pl_u
            if self.c_norm is not None:
                x_min_z_pl_u = self.x - self.zNorm + self.uNorm
                v -= self.mu / self.rho_norm * x_min_z_pl_u

            self.x = self.prox_muf(
                v, self.mu, self.A, self.x, self.d, self.lam, self.max_cg_iter
            )

            # run through constraints
            z_old = self.z
            for ii in range(len(self.L)):
                self.z[ii] = self.prox_rhog(
                    self.L[ii] @ (self.x + self.u[ii]), self.c[ii]
                )
                self.u[ii] += self.L[ii] @ self.x - self.z[ii]

            if self.c_max is not None:
                zMax_old = self.zMax
                self.zMax = self.prox_rhog_max(self.x + self.uMax, self.c_max)
                self.uMax = self.uMax + self.x - self.zMax
            if self.c_norm is not None:
                zNorm_old = self.zNorm
                self.zNorm = self.prox_rhog(self.x + self.uNorm, self.c_norm)
                self.uNorm += self.x - self.zNorm

            # check the stopping criteria
            self.stop = True
            rMax, sMax = 0, 0
            for ii in range(len(self.L)):
                # primal residual
                r = self.L[ii] @ self.x - self.z[ii]
                # dual residual
                dz = self.z[ii] - z_old[ii]
                s = 1 / self.rho[ii] * xp.transpose(self.L[ii]) * dz
                if (
                    xp.linalg.norm(r) > self.eps_pri
                    or xp.linalg.norm(s) > self.eps_dual
                ):
                    self.stop = False
                if xp.linalg.norm(r) > rMax:
                    rMax = xp.linalg.norm(r)
                if xp.linalg.norm(s) > sMax:
                    sMax = xp.linalg.norm(s)
            if self.c_norm is not None:
                r = self.x - self.zNorm
                s = 1 / self.rho_norm * (self.zNorm - zNorm_old)
                if (
                    xp.linalg.norm(r) > self.eps_pri
                    or xp.linalg.norm(s) > self.eps_dual
                ):
                    self.stop = False
                if xp.linalg.norm(r) > rMax:
                    rMax = xp.linalg.norm(r)
                if xp.linalg.norm(s) > sMax:
                    sMax = xp.linalg.norm(s)
            if self.c_max is not None:
                r = self.x - self.zMax
                s = 1 / self.rho_max * (self.zMax - zMax_old)
                if (
                    xp.linalg.norm(r) > self.eps_pri
                    or xp.linalg.norm(s) > self.eps_dual
                ):
                    self.stop = False
                if xp.linalg.norm(r) > rMax:
                    rMax = xp.linalg.norm(r)
                if xp.linalg.norm(s) > sMax:
                    sMax = xp.linalg.norm(s)

    def _done(self):
        return self.iter >= self.max_iter or self.stop


class NewtonsMethod(Alg):
    """Newton's Method.

    Args:
        gradf (function) - A function gradf(x): x -> gradient of f at x.
        inv_hessf (function) - A function H(x): x -> inverse Hessian of f at x,
            which is another function: y -> inverse Hessian of f at x times y.
        x (function) - solution.
        beta (scalar): backtracking linesearch factor.
             Enables backtracking when beta < 1.
        f (function or None): function to compute :math:`f`
             for backtracking line-search.
        max_iter (int): maximum number of iterations.
        tol (float): Tolerance for stopping condition.

    """

    def __init__(
        self, gradf, inv_hessf, x, beta=1, f=None, max_iter=10, tol=0
    ):
        if beta < 1 and f is None:
            raise TypeError(
                "Cannot do backtracking linesearch without specifying f."
            )

        self.gradf = gradf
        self.inv_hessf = inv_hessf
        self.x = x
        self.lamda = np.infty
        self.beta = beta
        self.f = f
        self.residual = np.infty
        self.tol = tol

        super().__init__(max_iter)

    def _update(self):
        device = backend.get_device(self.x)
        xp = device.xp
        with device:
            gradf_x = self.gradf(self.x)
            p = -self.inv_hessf(self.x)(gradf_x)
            self.lamda2 = -xp.real(xp.vdot(p, gradf_x)).item()
            if self.lamda2 < 0:
                raise ValueError(
                    "Direction is not descending. Got lamda2={}. "
                    "inv_hessf might not be defined correctly.".format(
                        self.lamda2
                    )
                )

            x_new = self.x + p
            if self.beta < 1:
                fx = self.f(self.x)
                alpha = 1
                while self.f(x_new) > fx - alpha / 2 * self.lamda2:
                    alpha *= self.beta
                    x_new = self.x + alpha * p

            backend.copyto(self.x, x_new)
            self.residual = self.lamda2**0.5

    def _done(self):
        return self.iter >= self.max_iter or self.residual <= self.tol


class GerchbergSaxton(Alg):
    """Gerchberg-Saxton method, also called the variable exchange method.
    Iterative method for recovery of a signal from the amplitude of linear
    measurements |Ax|.

    Args:
        A (Linop): system matrix Linop.
        y (array): observations.
        x (array): initialization values.
        max_iter (int): maximum number of iterations.
        tol (float): optimization stopping tolerance.
        lamb (float): Tikhonov regularization value.

    """
<<<<<<< HEAD
    def __init__(self, A, y, x0, max_iter=500, tol=0, lamb=0):
=======
>>>>>>> 63933394

    def __init__(self, A, y, x0, max_iter=500, tol=0, max_tol=0, lamb=0):
        self.A = A
        self.y = y
        self.x = x0
        self.max_iter = max_iter
        self.iter = 0
        self.tol = tol
        self.max_tol = max_tol
        self.lamb = lamb
        self.residual = np.infty

    def _update(self):
        device = backend.get_device(self.y)
        xp = device.xp
        with device:
            y_hat = self.y * xp.exp(1j * xp.angle(self.A * self.x))
            system = self.A.H * self.A + self.lamb * sp.linop.Identity(
                self.A.ishape
            )
            b = self.A.H * y_hat

            alg_internal = ConjugateGradient(system, b, self.x, max_iter=5)

            while not alg_internal.done():
                alg_internal.update()
                self.x = alg_internal.x

        self.residual = xp.sum(
            xp.absolute(xp.absolute(self.A * self.x) - self.y)
        )
        self.iter += 1

    def _done(self):
        over_iter = self.iter >= self.max_iter
        under_tol = self.residual <= self.tol
        return over_iter or under_tol<|MERGE_RESOLUTION|>--- conflicted
+++ resolved
@@ -854,10 +854,6 @@
         lamb (float): Tikhonov regularization value.
 
     """
-<<<<<<< HEAD
-    def __init__(self, A, y, x0, max_iter=500, tol=0, lamb=0):
-=======
->>>>>>> 63933394
 
     def __init__(self, A, y, x0, max_iter=500, tol=0, max_tol=0, lamb=0):
         self.A = A
