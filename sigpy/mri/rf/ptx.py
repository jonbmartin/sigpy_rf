--- conflicted
+++ resolved
@@ -7,21 +7,10 @@
 from scipy.interpolate import interp1d
 
 import sigpy as sp
-<<<<<<< HEAD
-import numpy as np
-
-from sigpy.mri import rf as rf
-from sigpy import backend
-from scipy.interpolate import interp1d
-
-
-__all__ = ['stspa', 'stspk']
-=======
 from sigpy import backend
 from sigpy.mri import rf as rf
 
 __all__ = ["stspa", "stspk"]
->>>>>>> 63933394
 
 
 def stspa(
@@ -155,30 +144,6 @@
         return pulses
 
 
-<<<<<<< HEAD
-def stspk(mask, sens, n_spokes, fov, dx_max, gts, sl_thick, tbw, dgdtmax, gmax,
-          alpha=1, iter_dif=0.01):
-    """Small tip spokes and k-t points parallel transmit pulse designer.
-
-       Args:
-           mask (ndarray): region in which to optimize flip angle uniformity
-               in slice. [dim dim]
-           sens (ndarray): sensitivity maps. [nc dim dim]
-           n_spokes (int): number of spokes to be created in the design.
-           fov (float): excitation FOV (cm).
-           dx_max (float): max. resolution of the trajectory (cm).
-           gts (float): hardware sampling dwell time (s).
-           sl_thick (float): slice thickness (mm).
-           tbw (int): time-bandwidth product.
-           dgdtmax (float): max gradient slew (g/cm/s).
-           gmax (float): max gradient amplitude (g/cm).
-           alpha (float): regularization parameter.
-           iter_dif (float): for each spoke, the difference in cost btwn.
-              successive iterations at which to terminate MLS iterations.
-
-    Returns:
-        2-element tuple containing
-=======
 def stspk(
     mask,
     sens,
@@ -213,26 +178,16 @@
 
     Returns:
        2-element tuple containing
->>>>>>> 63933394
 
         - **pulses** (*array*): RF waveform out.
         - **g** (*array*): corresponding gradient, in g/cm.
 
-<<<<<<< HEAD
-       References:
-           Grissom, W., Khalighi, M., Sacolick, L., Rutt, B. & Vogel, M (2012).
-           Small-tip-angle spokes pulse design using interleaved greedy and
-           local optimization methods. Magnetic Resonance in Medicine, 68(5),
-           1553-62.
-       """
-=======
     References:
        Grissom, W., Khalighi, M., Sacolick, L., Rutt, B. & Vogel, M (2012).
        Small-tip-angle spokes pulse design using interleaved greedy and
        local optimization methods. Magnetic Resonance in Medicine, 68(5),
        1553-62.
     """
->>>>>>> 63933394
 
     device = backend.get_device(sens)
     xp = device.xp
@@ -241,45 +196,24 @@
 
         kmax = 1 / dx_max  # /cm, max spatial freq of trajectory
         # greedy kx, ky grid
-<<<<<<< HEAD
-        kxs, kys = xp.meshgrid(xp.linspace(-kmax / 2, kmax / 2 - 1 / fov,
-                                           xp.int(fov * kmax)),
-                               xp.linspace(-kmax / 2, kmax / 2 - 1 / fov,
-                                           xp.int(fov * kmax)))
-=======
         kxs, kys = xp.meshgrid(
             xp.linspace(-kmax / 2, kmax / 2 - 1 / fov, int(fov * kmax)),
             xp.linspace(-kmax / 2, kmax / 2 - 1 / fov, int(fov * kmax)),
         )
->>>>>>> 63933394
         # vectorize the grid
         kxs = kxs.flatten()
         kys = kys.flatten()
 
         # remove DC
         dc = xp.intersect1d(xp.where((kxs == 0)), xp.where((kys == 0)))[0]
-<<<<<<< HEAD
-        kxs = xp.concatenate([kxs[:dc], kxs[dc+1:]])
-        kys = xp.concatenate([kys[:dc], kys[dc+1:]])
-=======
         kxs = xp.concatenate([kxs[:dc], kxs[dc + 1 :]])
         kys = xp.concatenate([kys[:dc], kys[dc + 1 :]])
->>>>>>> 63933394
 
         # step 2: design the weights
         # initial kx/ky location is DC
         k = xp.expand_dims(xp.array([0, 0]), 0)
 
         # initial target phase
-<<<<<<< HEAD
-        phs = xp.zeros((xp.count_nonzero(mask), 1), dtype=xp.complex)
-
-        for ii in range(n_spokes):
-
-            # build Afull (and take only 0 locations into matrix)
-            Anum = rf.PtxSpatialExplicit(sens, k, gts, mask.shape,
-                                         ret_array=True)
-=======
         phs = xp.zeros((xp.count_nonzero(mask), 1), dtype=xp.complex64)
 
         for ii in range(n_spokes):
@@ -287,18 +221,12 @@
             Anum = rf.PtxSpatialExplicit(
                 sens, k, gts, mask.shape, ret_array=True
             )
->>>>>>> 63933394
             Anum = Anum[~(Anum == 0).all(1)]
 
             # design wfull using MLS:
             # initialize wfull
-<<<<<<< HEAD
-            sys_a = (Anum.conj().T @ Anum + alpha * xp.eye((ii+1)*nc))
-            sys_b = (Anum.conj().T @ xp.exp(1j*phs))
-=======
             sys_a = Anum.conj().T @ Anum + alpha * xp.eye((ii + 1) * nc)
             sys_b = Anum.conj().T @ xp.exp(1j * phs)
->>>>>>> 63933394
             w_full = xp.linalg.solve(sys_a, sys_b)
 
             err = Anum @ w_full - xp.exp(1j * phs)
@@ -310,26 +238,6 @@
                 phs = xp.angle(Anum @ w_full)
                 w_full = xp.linalg.solve(
                     (Anum.conj().T @ Anum + alpha * xp.eye((ii + 1) * nc)),
-<<<<<<< HEAD
-                    (Anum.conj().T @ xp.exp(1j * phs)))
-                err = Anum @ w_full - xp.exp(1j * phs)
-                cost = xp.real(err.conj().T @ err +
-                               alpha * w_full.conj().T @ w_full)
-
-            # add a spoke using greedy method
-            if ii < n_spokes - 1:
-
-                r = xp.exp(1j * phs) - Anum @ w_full
-                rfnorm = xp.zeros(kxs.shape, dtype=xp.complex)
-                for jj in range(kxs.size):
-                    ks_test = xp.expand_dims(xp.array([kxs[jj], kys[jj]]), 0)
-                    Anum = rf.PtxSpatialExplicit(sens, ks_test, gts,
-                                                 mask.shape, ret_array=True)
-                    Anum = Anum[~(Anum == 0).all(1)]
-
-                    rfm = xp.linalg.solve((Anum.conj().T @ Anum),
-                                          (Anum.conj().T @ r))
-=======
                     (Anum.conj().T @ xp.exp(1j * phs)),
                 )
                 err = Anum @ w_full - xp.exp(1j * phs)
@@ -351,7 +259,6 @@
                     rfm = xp.linalg.solve(
                         (Anum.conj().T @ Anum), (Anum.conj().T @ r)
                     )
->>>>>>> 63933394
                     rfnorm[jj] = xp.linalg.norm(rfm)
 
                 ind = xp.argmax(rfnorm)
@@ -363,13 +270,8 @@
                     k = xp.concatenate((k_new, k))
 
                 # remove chosen point from candidates
-<<<<<<< HEAD
-                kxs = xp.concatenate([kxs[:ind], kxs[ind + 1:]])
-                kys = xp.concatenate([kys[:ind], kys[ind + 1:]])
-=======
                 kxs = xp.concatenate([kxs[:ind], kxs[ind + 1 :]])
                 kys = xp.concatenate([kys[:ind], kys[ind + 1 :]])
->>>>>>> 63933394
 
         # from our spoke selections, build the whole waveforms
 
@@ -381,14 +283,6 @@
         area = tbw / (sl_thick / 10) / 4257  # thick*kwid=twb, kwid=gam*area
         [subgz, nramp] = rf.min_trap_grad(area, gmax, dgdtmax, gts)
         npts = 128
-<<<<<<< HEAD
-        subrf = rf.dzrf(npts, tbw, 'st')
-
-        n_plat = subgz.size - 2 * nramp  # time points on trap plateau
-        # interpolate to stretch out waveform to appropriate length
-        f = interp1d(np.arange(0, npts, 1) / npts, subrf,
-                     fill_value='extrapolate')
-=======
         subrf = rf.dzrf(npts, tbw, "st")
 
         n_plat = subgz.size - 2 * nramp  # time points on trap plateau
@@ -396,7 +290,6 @@
         f = interp1d(
             np.arange(0, npts, 1) / npts, subrf, fill_value="extrapolate"
         )
->>>>>>> 63933394
         subrf = f(xp.arange(0, n_plat, 1) / n_plat)
         subrf = xp.concatenate((xp.zeros(nramp), subrf, xp.zeros(nramp)))
 
@@ -406,9 +299,4 @@
         rf_ref = xp.zeros((nc, g.shape[1] - pulses.shape[1]))
         pulses = xp.concatenate((pulses, rf_ref), 1)
 
-<<<<<<< HEAD
-        return pulses, g
-
-=======
-        return pulses, g
->>>>>>> 63933394
+        return pulses, g