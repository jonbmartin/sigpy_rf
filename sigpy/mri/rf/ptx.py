# -*- coding: utf-8 -*-
"""MRI RF excitation pulse design functions,
    including SLR and small tip spatial design
"""

import sigpy as sp
import numpy as np
<<<<<<< HEAD
from sigpy.mri import rf as rf
from sigpy import backend
from scipy.interpolate import interp1d


=======

from sigpy.mri import rf as rf
from sigpy import backend
from scipy.interpolate import interp1d


>>>>>>> 6afe1b3d
__all__ = ['stspa', 'stspk']


def stspa(target, sens, coord, dt, roi=None, alpha=0, b0=None, tseg=None,
          st=None, phase_update_interval=float('inf'), explicit=False,
          max_iter=1000, tol=1E-6):
    """Small tip spatial domain method for multicoil parallel excitation.
       Allows for constrained or unconstrained designs.

    Args:
        target (array): desired magnetization profile. [dim dim]
        sens (array): sensitivity maps. [Nc dim dim]
        coord (array): coordinates for noncartesian trajectories. [Nt 2]
        dt (float): hardware sampling dwell time.
        roi (array): array for error weighting, specify spatial ROI. [dim dim]
        alpha (float): regularization term, if unconstrained.
        b0 (array): B0 inhomogeneity map [dim dim]. For explicit matrix
            building.
        tseg (None or Dictionary): parameters for time-segmented off-resonance
            correction. Parameters are 'b0' (array), 'dt' (float),
            'lseg' (int), and 'n_bins' (int). Lseg is the number of
            time segments used, and n_bins is the number of histogram bins.
        st (None or Dictionary): 'subject to' constraint parameters. Parameters
            are avg power 'cNorm' (float), peak power 'cMax' (float),
            'mu' (float), 'rhoNorm' (float), 'rhoMax' (float), 'cgiter' (int),
            'max_iter' (int), 'L' (list of arrays), 'c' (float), 'rho' (float),
            and 'lam' (float). These parameters are explained in detail in the
            SDMM documentation.
        phase_update_interval (int): number of iters between exclusive phase
            updates. If 0, no phase updates performed.
        explicit (bool): Use explicit matrix.
        max_iter (int): max number of iterations.
        tol (float): allowable error.

    Returns:
        array: pulses out.

    References:
        Grissom, W., Yip, C., Zhang, Z., Stenger, V. A., Fessler, J. A.
        & Noll, D. C.(2006).
        Spatial Domain Method for the Design of RF Pulses in Multicoil
        Parallel Excitation. Magnetic resonance in medicine, 56, 620-629.
    """
    Nc = sens.shape[0]
    Nt = coord.shape[0]
    device = backend.get_device(target)
    xp = device.xp
    with device:
        pulses = xp.zeros((Nc, Nt), xp.complex)

        # set up the system matrix
        if explicit:
            A = rf.linop.PtxSpatialExplicit(sens, coord, dt,
                                            target.shape, b0)
        else:
            A = sp.mri.linop.Sense(sens, coord, weights=None, tseg=tseg,
                                   ishape=target.shape).H

        # handle the Ns * Ns error weighting ROI matrix
        W = sp.linop.Multiply(A.oshape, xp.ones(target.shape))
        if roi is not None:
            W = sp.linop.Multiply(A.oshape, roi)

        # apply ROI
        A = W * A

        # Unconstrained, use conjugate gradient
        if st is None:
            I = sp.linop.Identity((Nc, coord.shape[0]))
            b = A.H * W * target

            alg_method = sp.alg.ConjugateGradient(A.H * A + alpha * I,
                                                  b, pulses, P=None,
                                                  max_iter=max_iter, tol=tol)

        # Constrained case, use SDMM
        else:
            # vectorize target for SDMM
            target = W * target
            d = xp.expand_dims(target.flatten(), axis=0)
            alg_method = sp.alg.SDMM(A, d, st['lam'], st['L'], st['c'],
                                     st['mu'], st['rho'], st['rhoMax'],
                                     st['rhoNorm'], 10**-5, 10**-2, st['cMax'],
                                     st['cNorm'], st['cgiter'], st['max_iter'])

        # perform the design: apply optimization method to find solution pulse
        while not alg_method.done():

            # phase_update switch
            if (alg_method.iter > 0) and \
                    (alg_method.iter % phase_update_interval == 0):
                target = xp.abs(target) * xp.exp(
                    1j * xp.angle(
                        xp.reshape(A * alg_method.x, target.shape)))
                b = A.H * target
                alg_method.b = b

            alg_method.update()

        if st is not None:
            pulses = xp.reshape(alg_method.x, [Nc, Nt])
        return pulses


def stspk(mask, sens, n_spokes, fov, dx_max, gts, sl_thick, tbw, dgdtmax, gmax,
          alpha=1, iter_dif=0.01):
    """Small tip spokes and k-t points parallel transmit pulse designer.

       Args:
           mask (ndarray): region in which to optimize flip angle uniformity
               in slice. [dim dim]
           sens (ndarray): sensitivity maps. [nc dim dim]
           n_spokes (int): number of spokes to be created in the design.
           fov (float): excitation FOV (cm).
           dx_max (float): max. resolution of the trajectory (cm).
           gts (float): hardware sampling dwell time (s).
           sl_thick (float): slice thickness (mm).
           tbw (int): time-bandwidth product.
           dgdtmax (float): max gradient slew (g/cm/s).
           gmax (float): max gradient amplitude (g/cm).
           alpha (float): regularization parameter.
           iter_dif (float): for each spoke, the difference in cost btwn.
              successive iterations at which to terminate MLS iterations.

    Returns:
        2-element tuple containing

        - **pulses** (*array*): RF waveform out.
        - **g** (*array*): corresponding gradient, in g/cm.

       References:
           Grissom, W., Khalighi, M., Sacolick, L., Rutt, B. & Vogel, M (2012).
           Small-tip-angle spokes pulse design using interleaved greedy and
           local optimization methods. Magnetic Resonance in Medicine, 68(5),
           1553-62.
       """
<<<<<<< HEAD

    device = backend.get_device(sens)
    xp = device.xp
    with device:
        nc = sens.shape[0]

        kmax = 1 / dx_max  # /cm, max spatial freq of trajectory
        # greedy kx, ky grid
        kxs, kys = xp.meshgrid(xp.linspace(-kmax / 2, kmax / 2 - 1 / fov,
                                           xp.int(fov * kmax)),
                               xp.linspace(-kmax / 2, kmax / 2 - 1 / fov,
                                           xp.int(fov * kmax)))
        # vectorize the grid
        kxs = kxs.flatten()
        kys = kys.flatten()

        # remove DC
        dc = xp.intersect1d(xp.where((kxs == 0)), xp.where((kys == 0)))[0]
        kxs = xp.concatenate([kxs[:dc], kxs[dc+1:]])
        kys = xp.concatenate([kys[:dc], kys[dc+1:]])

        # step 2: design the weights
        # initial kx/ky location is DC
        k = xp.expand_dims(xp.array([0, 0]), 0)

        # initial target phase
        phs = xp.zeros((xp.count_nonzero(mask), 1), dtype=xp.complex)

        for ii in range(n_spokes):

            # build Afull (and take only 0 locations into matrix)
            Anum = rf.PtxSpatialExplicit(sens, k, gts, mask.shape,
                                         ret_array=True)
            Anum = Anum[~(Anum == 0).all(1)]

            # design wfull using MLS:
            # initialize wfull
            sys_a = (Anum.conj().T @ Anum + alpha * xp.eye((ii+1)*nc))
            sys_b = (Anum.conj().T @ xp.exp(1j*phs))
            w_full = xp.linalg.solve(sys_a, sys_b)

            err = Anum @ w_full - xp.exp(1j * phs)
            cost = err.conj().T @ err + alpha * w_full.conj().T @ w_full
            cost = xp.real(cost)
            cost_old = 10 * cost  # to get the loop going
            while xp.absolute(cost - cost_old) > iter_dif * cost_old:
                cost_old = cost
                phs = xp.angle(Anum @ w_full)
                w_full = xp.linalg.solve(
                    (Anum.conj().T @ Anum + alpha * xp.eye((ii + 1) * nc)),
                    (Anum.conj().T @ xp.exp(1j * phs)))
                err = Anum @ w_full - xp.exp(1j * phs)
                cost = xp.real(err.conj().T @ err +
                               alpha * w_full.conj().T @ w_full)

            # add a spoke using greedy method
            if ii < n_spokes - 1:

                r = xp.exp(1j * phs) - Anum @ w_full
                rfnorm = xp.zeros(kxs.shape, dtype=xp.complex)
                for jj in range(kxs.size):
                    ks_test = xp.expand_dims(xp.array([kxs[jj], kys[jj]]), 0)
                    Anum = rf.PtxSpatialExplicit(sens, ks_test, gts,
                                                 mask.shape, ret_array=True)
                    Anum = Anum[~(Anum == 0).all(1)]

                    rfm = xp.linalg.solve((Anum.conj().T @ Anum),
                                          (Anum.conj().T @ r))
                    rfnorm[jj] = xp.linalg.norm(rfm)

                ind = xp.argmax(rfnorm)
                k_new = xp.expand_dims(xp.array([kxs[ind], kys[ind]]), 0)

                if ii % 2 != 0:  # add to end of pulse
                    k = xp.concatenate((k, k_new))
                else:  # add to beginning of pulse
                    k = xp.concatenate((k_new, k))

                # remove chosen point from candidates
                kxs = xp.concatenate([kxs[:ind], kxs[ind + 1:]])
                kys = xp.concatenate([kys[:ind], kys[ind + 1:]])

        # from our spoke selections, build the whole waveforms

        # first, design our gradient waveforms:
        g = rf.spokes_grad(k, tbw, sl_thick, gmax, dgdtmax, gts)

        # design our rf
        # calc. the size of the traps in our gz waveform- will use to calc rf
        area = tbw / (sl_thick / 10) / 4257  # thick*kwid=twb, kwid=gam*area
        [subgz, nramp] = rf.min_trap_grad(area, gmax, dgdtmax, gts)
        npts = 128
        subrf = rf.dzrf(npts, tbw, 'st')

        n_plat = subgz.size - 2 * nramp  # time points on trap plateau
        # interpolate to stretch out waveform to appropriate length
        f = interp1d(np.arange(0, npts, 1) / npts, subrf,
                     fill_value='extrapolate')
        subrf = f(xp.arange(0, n_plat, 1) / n_plat)
        subrf = xp.concatenate((xp.zeros(nramp), subrf, xp.zeros(nramp)))

        pulses = xp.kron(xp.reshape(w_full, (nc, n_spokes)), subrf)

        # add zeros for gzref
        rf_ref = xp.zeros((nc, g.shape[1] - pulses.shape[1]))
        pulses = xp.concatenate((pulses, rf_ref), 1)

        return pulses, g
=======
    nc = sens.shape[0]

    kmax = 1 / dx_max  # /cm, max spatial freq of trajectory
    # greedy kx, ky grid
    kxs, kys = np.meshgrid(np.linspace(-kmax / 2, kmax / 2 - 1 / fov,
                                       np.int(fov * kmax)),
                           np.linspace(-kmax / 2, kmax / 2 - 1 / fov,
                                       np.int(fov * kmax)))
    # vectorize the grid
    kxs = kxs.flatten()
    kys = kys.flatten()

    # remove DC
    dc = np.intersect1d(np.where((kxs == 0)), np.where((kys == 0)))[0]
    kxs = np.concatenate([kxs[:dc], kxs[dc+1:]])
    kys = np.concatenate([kys[:dc], kys[dc+1:]])

    # step 2: design the weights
    # initial kx/ky location is DC
    k = np.expand_dims(np.array([0, 0]), 0)

    # initial target phase
    phs = np.zeros((np.count_nonzero(mask), 1), dtype=np.complex)

    for ii in range(n_spokes):

        # build Afull (and take only 0 locations into matrix)
        Anum = rf.PtxSpatialExplicit(sens, k, gts, mask.shape, fov=fov,
                                     ret_array=True)
        Anum = Anum[~(Anum == 0).all(1)]

        # design wfull using MLS:
        # initialize wfull
        sys_a = (Anum.conj().T @ Anum + alpha * np.eye((ii+1)*nc))
        sys_b = (Anum.conj().T @ np.exp(1j*phs))
        w_full = np.linalg.solve(sys_a, sys_b)

        err = Anum @ w_full - np.exp(1j * phs)
        cost = np.real(err.conj().T @ err + alpha * w_full.conj().T @ w_full)
        cost_old = 10 * cost  # to get the loop going
        while np.absolute(cost - cost_old) > iter_dif * cost_old:
            cost_old = cost
            phs = np.angle(Anum @ w_full)
            w_full = np.linalg.solve(
                (Anum.conj().T @ Anum + alpha * np.eye((ii + 1) * nc)),
                (Anum.conj().T @ np.exp(1j * phs)))
            err = Anum @ w_full - np.exp(1j * phs)
            cost = np.real(err.conj().T @ err +
                           alpha * w_full.conj().T @ w_full)

        # add a spoke using greedy method
        if ii < n_spokes - 1:

            r = np.exp(1j * phs) - Anum @ w_full
            rfnorm = np.zeros(kxs.shape, dtype=np.complex)
            for jj in range(kxs.size):
                ks_test = np.expand_dims(np.array([kxs[jj], kys[jj]]), 0)
                Anum = rf.PtxSpatialExplicit(sens, ks_test, gts, mask.shape,
                                             fov=fov, ret_array=True)
                Anum = Anum[~(Anum == 0).all(1)]

                rfm = np.linalg.solve((Anum.conj().T @ Anum),
                                      (Anum.conj().T @ r))
                rfnorm[jj] = np.linalg.norm(rfm)

            ind = np.argmax(rfnorm)
            k_new = np.expand_dims(np.array([kxs[ind], kys[ind]]), 0)

            if ii % 2 != 0:  # add to end of pulse
                k = np.concatenate((k, k_new))
            else:  # add to beginning of pulse
                k = np.concatenate((k_new, k))

            # remove chosen point from candidates
            kxs = np.concatenate([kxs[:ind], kxs[ind + 1:]])
            kys = np.concatenate([kys[:ind], kys[ind + 1:]])

    # from our spoke selections, build the whole waveforms

    # first, design our gradient waveforms:
    g = rf.spokes_grad(k, tbw, sl_thick, gmax, dgdtmax, gts)

    # design our rf
    # calculate the size of the traps in our gz waveform- will use to calc rf
    area = tbw / (sl_thick / 10) / 4257  # thick * kwid = twb, kwid = gam*area
    [subgz, nramp] = rf.min_trap_grad(area, gmax, dgdtmax, gts)
    npts = 128
    subrf = rf.dzrf(npts, tbw, 'st')

    n_plat = subgz.size - 2 * nramp  # time points on trap plateau
    # interpolate to stretch out waveform to appropriate length
    f = interp1d(np.arange(0, npts, 1) / npts, subrf, fill_value='extrapolate')
    subrf = f(np.arange(0, n_plat, 1) / n_plat)
    subrf = np.concatenate((np.zeros(nramp), subrf, np.zeros(nramp)))

    pulses = np.kron(np.reshape(w_full, (nc, n_spokes)), subrf)

    # add zeros for gzref
    rf_ref = np.zeros((nc, g.shape[1] - pulses.shape[1]))
    pulses = np.concatenate((pulses, rf_ref), 1)

    return pulses, g
>>>>>>> 6afe1b3d
<|MERGE_RESOLUTION|>--- conflicted
+++ resolved
@@ -5,20 +5,12 @@
 
 import sigpy as sp
 import numpy as np
-<<<<<<< HEAD
+
 from sigpy.mri import rf as rf
 from sigpy import backend
 from scipy.interpolate import interp1d
 
 
-=======
-
-from sigpy.mri import rf as rf
-from sigpy import backend
-from scipy.interpolate import interp1d
-
-
->>>>>>> 6afe1b3d
 __all__ = ['stspa', 'stspk']
 
 
@@ -155,7 +147,6 @@
            local optimization methods. Magnetic Resonance in Medicine, 68(5),
            1553-62.
        """
-<<<<<<< HEAD
 
     device = backend.get_device(sens)
     xp = device.xp
@@ -264,107 +255,4 @@
         pulses = xp.concatenate((pulses, rf_ref), 1)
 
         return pulses, g
-=======
-    nc = sens.shape[0]
-
-    kmax = 1 / dx_max  # /cm, max spatial freq of trajectory
-    # greedy kx, ky grid
-    kxs, kys = np.meshgrid(np.linspace(-kmax / 2, kmax / 2 - 1 / fov,
-                                       np.int(fov * kmax)),
-                           np.linspace(-kmax / 2, kmax / 2 - 1 / fov,
-                                       np.int(fov * kmax)))
-    # vectorize the grid
-    kxs = kxs.flatten()
-    kys = kys.flatten()
-
-    # remove DC
-    dc = np.intersect1d(np.where((kxs == 0)), np.where((kys == 0)))[0]
-    kxs = np.concatenate([kxs[:dc], kxs[dc+1:]])
-    kys = np.concatenate([kys[:dc], kys[dc+1:]])
-
-    # step 2: design the weights
-    # initial kx/ky location is DC
-    k = np.expand_dims(np.array([0, 0]), 0)
-
-    # initial target phase
-    phs = np.zeros((np.count_nonzero(mask), 1), dtype=np.complex)
-
-    for ii in range(n_spokes):
-
-        # build Afull (and take only 0 locations into matrix)
-        Anum = rf.PtxSpatialExplicit(sens, k, gts, mask.shape, fov=fov,
-                                     ret_array=True)
-        Anum = Anum[~(Anum == 0).all(1)]
-
-        # design wfull using MLS:
-        # initialize wfull
-        sys_a = (Anum.conj().T @ Anum + alpha * np.eye((ii+1)*nc))
-        sys_b = (Anum.conj().T @ np.exp(1j*phs))
-        w_full = np.linalg.solve(sys_a, sys_b)
-
-        err = Anum @ w_full - np.exp(1j * phs)
-        cost = np.real(err.conj().T @ err + alpha * w_full.conj().T @ w_full)
-        cost_old = 10 * cost  # to get the loop going
-        while np.absolute(cost - cost_old) > iter_dif * cost_old:
-            cost_old = cost
-            phs = np.angle(Anum @ w_full)
-            w_full = np.linalg.solve(
-                (Anum.conj().T @ Anum + alpha * np.eye((ii + 1) * nc)),
-                (Anum.conj().T @ np.exp(1j * phs)))
-            err = Anum @ w_full - np.exp(1j * phs)
-            cost = np.real(err.conj().T @ err +
-                           alpha * w_full.conj().T @ w_full)
-
-        # add a spoke using greedy method
-        if ii < n_spokes - 1:
-
-            r = np.exp(1j * phs) - Anum @ w_full
-            rfnorm = np.zeros(kxs.shape, dtype=np.complex)
-            for jj in range(kxs.size):
-                ks_test = np.expand_dims(np.array([kxs[jj], kys[jj]]), 0)
-                Anum = rf.PtxSpatialExplicit(sens, ks_test, gts, mask.shape,
-                                             fov=fov, ret_array=True)
-                Anum = Anum[~(Anum == 0).all(1)]
-
-                rfm = np.linalg.solve((Anum.conj().T @ Anum),
-                                      (Anum.conj().T @ r))
-                rfnorm[jj] = np.linalg.norm(rfm)
-
-            ind = np.argmax(rfnorm)
-            k_new = np.expand_dims(np.array([kxs[ind], kys[ind]]), 0)
-
-            if ii % 2 != 0:  # add to end of pulse
-                k = np.concatenate((k, k_new))
-            else:  # add to beginning of pulse
-                k = np.concatenate((k_new, k))
-
-            # remove chosen point from candidates
-            kxs = np.concatenate([kxs[:ind], kxs[ind + 1:]])
-            kys = np.concatenate([kys[:ind], kys[ind + 1:]])
-
-    # from our spoke selections, build the whole waveforms
-
-    # first, design our gradient waveforms:
-    g = rf.spokes_grad(k, tbw, sl_thick, gmax, dgdtmax, gts)
-
-    # design our rf
-    # calculate the size of the traps in our gz waveform- will use to calc rf
-    area = tbw / (sl_thick / 10) / 4257  # thick * kwid = twb, kwid = gam*area
-    [subgz, nramp] = rf.min_trap_grad(area, gmax, dgdtmax, gts)
-    npts = 128
-    subrf = rf.dzrf(npts, tbw, 'st')
-
-    n_plat = subgz.size - 2 * nramp  # time points on trap plateau
-    # interpolate to stretch out waveform to appropriate length
-    f = interp1d(np.arange(0, npts, 1) / npts, subrf, fill_value='extrapolate')
-    subrf = f(np.arange(0, n_plat, 1) / n_plat)
-    subrf = np.concatenate((np.zeros(nramp), subrf, np.zeros(nramp)))
-
-    pulses = np.kron(np.reshape(w_full, (nc, n_spokes)), subrf)
-
-    # add zeros for gzref
-    rf_ref = np.zeros((nc, g.shape[1] - pulses.shape[1]))
-    pulses = np.concatenate((pulses, rf_ref), 1)
-
-    return pulses, g
->>>>>>> 6afe1b3d
+
