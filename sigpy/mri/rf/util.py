# -*- coding: utf-8 -*-
"""MRI RF utilities.
"""

import numpy as np

<<<<<<< HEAD
__all__ = ['dinf', 'calc_kbs', 'b12wbs']
=======
__all__ = ["dinf"]
>>>>>>> 63933394


def dinf(d1=0.01, d2=0.01):
    """Calculate D infinity for a linear phase filter.

    Args:
        d1 (float): passband ripple level in M0**-1.
        d2 (float): stopband ripple level in M0**-1.

    Returns:
        float: D infinity.

    References:
        Pauly J, Le Roux P, Nishimra D, Macovski A. Parameter relations for the
        Shinnar-Le Roux selective excitation pulse design algorithm.
        IEEE Tr Medical Imaging 1991; 10(1):53-65.

    """

    a1 = 5.309e-3
    a2 = 7.114e-2
    a3 = -4.761e-1
    a4 = -2.66e-3
    a5 = -5.941e-1
    a6 = -4.278e-1

    l10d1 = np.log10(d1)
    l10d2 = np.log10(d2)

    d = (a1 * l10d1 * l10d1 + a2 * l10d1 + a3) * l10d2 + (
        a4 * l10d1 * l10d1 + a5 * l10d1 + a6
    )

    return d


def b12wbs(bs_offset, b1):
    """Calculate bloch-siegert shift for a given frequency offset and field
    strength.
    Args:
        bs_offset (float or array): offset from larmor frequency in Hz.
        b1 (float or array): transmit field strength in G.

    Returns:
        wbs (float): Bloch-Siegert shift in Hz.

    References:
        Ramsey, N. F. (1955). Resonance Transitions Induced by Perturbations at
        Two or More Different Frequencies. Phys. Rev., 100(4): 1191-1194.
    """

    gam = 4258
    rfp_modulation = bs_offset * ((1 + (gam * b1) ** 2 / bs_offset ** 2) ** (1 / 2) - 1)

    return rfp_modulation


def wbs2b1(bs_offset, wrf):
    """Calculate the transmit field strength required to produce a given
    Bloch-Siegert shift wrf, for a pulse with an offset from larmor bs_offset
    Args:
        bs_offset (float or array): offset from larmor frequency in Hz.
        wrf (float or array): Bloch-Siegert shift in Hz.

    Returns:
        b1 (float): transmit field strength in G.

    References:
        Ramsey, N. F. (1955). Resonance Transitions Induced by Perturbations at
        Two or More Different Frequencies. Phys. Rev., 100(4): 1191-1194.
    """

    gam = 4258
    b1 = (wrf/gam)*np.sqrt((1+bs_offset/wrf)**2-1)

    return b1


def calc_kbs(b1, wrf, T):
    """Calculate Kbs for a given pulse shape. Kbs is a constant that describes
    the phase shift (radians/Gauss^2) for a given RF pulse.
    Args:
        b1 (array): RF amplitude modulation, normalized.
        wrf (array): frequency modulation (Hz).
        T (float): pulse length (s)

    Returns:
        kbs (float): kbs constant for the input pulse, rad/gauss**2/msec

    References:
        Sacolick, L; Wiesinger, F; Hancu, I.; Vogel, M. (2010).
        B1 Mapping by Bloch-Siegert Shift. Magn. Reson. Med., 63(5): 1315-1322.
    """

    # squeeze just to ensure 1D
    b1 = np.squeeze(b1)
    wrf = np.squeeze(wrf)

    gam = 42.5657*2*np.pi*10**6  # rad/T
    t = np.linspace(0, T, np.size(b1))

    kbs = np.trapz(((gam*b1)**2/((2*np.pi*wrf)*2)),t)
    kbs /= (10000*10000)  # want out rad/G**2

    return kbs<|MERGE_RESOLUTION|>--- conflicted
+++ resolved
@@ -4,11 +4,7 @@
 
 import numpy as np
 
-<<<<<<< HEAD
-__all__ = ['dinf', 'calc_kbs', 'b12wbs']
-=======
-__all__ = ["dinf"]
->>>>>>> 63933394
+__all__ = ["dinf", "calc_kbs", "b12wbs"]
 
 
 def dinf(d1=0.01, d2=0.01):
