--- conflicted
+++ resolved
@@ -10,12 +10,6 @@
 import sigpy as sp
 from sigpy.mri.rf.util import dinf, b12wbs, wbs2b1
 
-<<<<<<< HEAD
-__all__ = ['dzrf', 'dzls', 'msinc', 'dzmp', 'fmp', 'dzlp',
-           'b2rf', 'b2a', 'mag2mp', 'ab2rf', 'dz_gslider_b', 'dz_gslider_rf',
-           'root_flip', 'dz_recursive_rf', 'dz_hadamard_b', 'calc_ripples',
-           'dz_ramp_beta']
-=======
 __all__ = [
     "dzrf",
     "dzls",
@@ -34,7 +28,6 @@
     "dz_hadamard_b",
     "calc_ripples",
 ]
->>>>>>> 63933394
 
 """ Functions for SLR pulse design
     SLR algorithm simplifies the solution of the Bloch equations
@@ -42,10 +35,6 @@
 """
 
 
-<<<<<<< HEAD
-def dzrf(n=64, tb=4, ptype='st', ftype='ls', d1=0.01, d2=0.01,
-         cancel_alpha_phs=False, custom_profile=None):
-=======
 def dzrf(
     n=64,
     tb=4,
@@ -55,7 +44,6 @@
     d2=0.01,
     cancel_alpha_phs=False,
 ):
->>>>>>> 63933394
     r"""Primary function for design of pulses using the SLR algorithm.
 
     Args:
@@ -110,17 +98,9 @@
     else:
         raise Exception('Filter type ("{}") is not recognized.'.format(ftype))
 
-<<<<<<< HEAD
-    if ftype == 'cp':  # custom profile rf design, following [2]
+    if ftype == 'cp':  
         b_hat = bsf * sp.ifft(b, center=True, norm=None)
         rf = b2rf(b_hat, cancel_alpha_phs=True)
-=======
-    if ptype == "st":
-        rf = b
-    elif ptype == "ex":
-        b = bsf * b
-        rf = b2rf(b, cancel_alpha_phs)
->>>>>>> 63933394
     else:
         if ptype == 'st':
             rf = b
