# -*- coding: utf-8 -*-
""":math:`B_1^{+}`-selective RF Pulse Design functions.

"""
import numpy as np

from sigpy.mri.rf import slr as slr
<<<<<<< HEAD
from sigpy.mri.rf.util import dinf, b12wbs, calc_kbs
from scipy.interpolate import interp1d

__all__ = ['dz_bssel_rf', 'bssel_bs', 'dz_b1_rf', 'bssel_ex_slr',
           'dz_b1_gslider_rf', 'dz_b1_hadamard_rf']


def dz_bssel_rf(dt=2e-6, tb=4, short_rat=1, ndes=128, ptype='ex', flip=np.pi/4,
                pbw=0.25, pbc=[1], d1e=0.01, d2e=0.01,
                rampfilt=True, bs_offset=20000,
                fa_correct=True,):
    """Design a math:`B_1^{+}`-selective pulse following J Martin's
    Bloch Siegert method.

    Args:
        dt (float): hardware sampling dwell time in s.
        tb (int): time-bandwidth product.
        short_rat (float): ratio of duration of desired pulse to duration
            required by nyquist. Can shorten pulse at expense of profile.
        ndes (int): number of taps in filter design.
        ptype (string): pulse type, 'st' (small-tip excitation), 'ex' (pi/2
            excitation pulse), 'se' (spin-echo pulse), 'inv' (inversion), or
            'sat' (pi/2 saturation pulse).
        flip (float): flip angle, in radians. Only required for ptype 'st',
            implied for other ptypes.
        pbw (float): width of passband in Gauss.
        pbc (list of floats): center of passband(s) in Gauss.
        d1e (float): passband ripple level in :math:`M_0^{-1}`.
        d2e (float): stopband ripple level in :math:`M_0^{-1}`.
        rampfilt (bool): option to directly design the modulated filter, to
            compensate b1 variation across a slice profile.
        bs_offset (float): (Hz) constant offset during pulse.
        fa_correct (bool): option to apply empirical flip angle correction.

    Returns:
        3-element tuple containing

        - **bsrf** (*array*): complex bloch-siegert gradient waveform.
        - **rfp** (*array*): complex slice-selecting waveform.
        - **rw** (*array*): complex bloch-siegert rewinder

    References:
        Martin, J., Vaughn, C., Griswold, M., & Grissom, W. (2021).
        Bloch-Siegert |B 1+ |-Selective Excitation Pulses.
        Proc. Intl. Soc. Magn. Reson. Med.
    """

    beta = 0.5  # AM waveform parameter for fermi sweeps # JBM was 0.5
    nsw = np.round(1250e-6 / dt)  # number of time points in sweeps
    kappa = np.arctan(2)  # FM waveform parameter

    # calculate bandwidth and pulse duration using lowest PBC of bands. Lower
    # PBC's require a longer pulse, so lowest constrains our pulse length
    upper_b1 = min(pbc) + pbw / 2
    lower_b1 = min(pbc) - pbw / 2

    # using Ramsey's BS shift equation pre- w_rf >> gam*b1 approximation
    B = b12wbs(bs_offset, upper_b1) - b12wbs(bs_offset,lower_b1)
    Tex = (tb / B) * short_rat  # seconds, the entire pulse duration

    # perform the design of the BS far off resonant pulse
    bsrf, rw, phi_bs = bssel_bs(Tex, dt, bs_offset)

    # design pulse for number of bands desired
    if len(pbc) == 1:
        rfp, phi_ex = bssel_ex_slr(Tex, dt, tb, ndes, ptype, flip, pbw, pbc[0],
                                   d1e, d2e, rampfilt, bs_offset, fa_correct)

    # repeat design for multiple bands of excitation
    else:
        rfp = np.zeros((1, np.int(np.ceil(Tex / dt / 2) * 2)), dtype=complex)
        for ii in range(0, len(pbc)):
            upper_b1 = pbc[ii] + pbw / 2
            lower_b1 = pbc[ii] - pbw / 2
            B_i = bs_offset * ((1 + (4258 * upper_b1) ** 2 / bs_offset ** 2) ** (
                        1 / 2) - 1) - \
                bs_offset * ((1 + (4258 * lower_b1) ** 2 / bs_offset ** 2) ** (
                        1 / 2) - 1)
            T_i = tb / B_i  # seconds, the entire pulse duration
            ex_subpulse = bssel_ex_slr(T_i, dt, tb, ndes, ptype, flip, pbw,
                                       pbc[ii], d1e, d2e, rampfilt,
                                       bs_offset)

            # zero pad to match the length of the longest pulse
            if ii > 0:
                zpad = np.zeros((1, np.size(rfp)-np.size(ex_subpulse)))
                zp1 = zpad[:, :np.size(zpad)//2]
                zp2 = zpad[:, (np.size(zpad))//2:]

                ex_subpulse = np.concatenate([zp1, ex_subpulse, zp2], axis=1)
            rfp += ex_subpulse

    # zero-pad it to the same length as bs
    nsw = int(np.ceil((np.size(bsrf) - np.size(rfp))/2))
    rfp = np.concatenate([np.zeros((1, np.int(nsw))), rfp], axis=1)
    rfp = np.concatenate([rfp,np.zeros((1,np.size(bsrf)-np.size(rfp)))], axis=1)

    # return the subpulses. User should superimpose bsrf and rfp if desired
    return bsrf, rfp, rw


def bssel_bs(T, dt, bs_offset):
    """Design the Bloch-Siegert shift inducing component pulse for a
     math:`B_1^{+}`-selective pulse following J Martin's Bloch Siegert method.

        Args:
            T (float): total pulse duration (s).
            dt (float): hardware sampling dwell time (s).
            bs_offset (float): constant offset during pulse (Hz).

        Returns:
            2-element tuple containing

            - **bsrf** (*array*): complex BS pulse.
            - **bsrf_rew** (*array*): FM waveform (radians/s).

        References:
            Martin, J., Vaughn, C., Griswold, M., & Grissom, W. (2021).
            Bloch-Siegert |B 1+ |-Selective Excitation Pulses.
            Proc. Intl. Soc. Magn. Reson. Med.
        """

    a = 0.00006
    Bth = 0.95
    t0 = T/2 - a*np.log((1-Bth)/Bth)
    T_full = 2*t0 +13.81 * a
    t = np.arange(-T_full/2, T_full/2, dt)
    bs_am = 1 / (1 + np.exp((np.abs(t)-t0)/a))
    if np.mod(np.size(bs_am), 2) != 0:
        bs_am = bs_am[:-1]

    A_half = bs_am[0:int(np.size(bs_am)/2)]
    gam = 4258
    k = 0.2
    t_v = np.arange(dt, T_full/2*dt+dt, dt)
    om = (gam*A_half)/np.sqrt((1-(gam*A_half*abs(t_v))/k)**(-2)-1)

    om -= np.max(abs(om))
    om = np.expand_dims(om*1,0)
    bs_fm = np.concatenate([-om, np.fliplr(-om)],axis=1) + bs_offset
    kbs_bs = calc_kbs(bs_am, bs_fm, T)

    bsrf = bs_am * np.exp(1j * dt * 2 * np.pi * np.cumsum(bs_fm))
    bsrf = np.expand_dims(bsrf,0)
    phi_bs = np.cumsum((4258*bs_am)**2/(2*bs_fm))

    # Build an RF rewinder, same amplitude but shorter duration to produce -0.5
    # the Kbs. Pull middle samples until duration matched
    bs_am_rew = np.ndarray.tolist(np.squeeze(bs_am))
    bs_fm_rew = np.ndarray.tolist(np.squeeze(-bs_fm))
    kbs_rw = -kbs_bs
    while abs(kbs_rw) > 0.5 * abs(kbs_bs):
        mid = len(bs_am_rew)//2
        bs_am_rew = bs_am_rew[:mid] + bs_am_rew[mid+1:]
        bs_fm_rew = bs_fm_rew[:mid] + bs_fm_rew[mid+1:]
        kbs_rw = calc_kbs(bs_am_rew, bs_fm_rew, len(bs_am_rew)*dt)

    # adjust amplitude to precisely give correct Kbs
    bs_am_rew = np.array(bs_am_rew) * np.sqrt(abs(kbs_bs/(2*kbs_rw)))
    kbs_rw = calc_kbs(bs_am_rew, bs_fm_rew, len(bs_am_rew) * dt)
    bsrf_rew = np.array(bs_am_rew) * np.exp(1j * dt * 2 * np.pi * np.cumsum(np.array(bs_fm_rew)))
    print('RW kbs = {}'.format(kbs_rw))

    return bsrf, bsrf_rew, phi_bs


def bssel_ex_slr(T, dt=2e-6, tb=4, ndes=128, ptype='ex', flip=np.pi/2,
                 pbw=0.25, pbc=1, d1e=0.01, d2e=0.01, rampfilt=True,
                 bs_offset=20000, fa_correct=True):

    n = np.int(np.ceil(T / dt / 2) * 2)  # samples in final pulse, force even

    if not rampfilt:
        # straightforward SLR design, no ramp
        rfp = slr.dzrf(ndes, tb, ptype, 'ls', d1e, d2e)
        rfp = np.expand_dims(rfp, 0)
    else:
        # perform a filtered design that compensates the b1 variation across
        # the slice. Here, calc parameter relations
        bsf, d1, d2 = slr.calc_ripples(ptype, d1e, d2e)

        # create a beta that corresponds to a ramp
        b = slr.dz_ramp_beta(ndes, T, ptype, pbc, pbw, bs_offset, tb, d1, d2, dt)

        if ptype == 'st':
            rfp = b
        else:
            # inverse SLR transform to get the pulse
            b = bsf * b
            rfp = slr.b2rf(np.squeeze(b))
            rfp = np.expand_dims(rfp, 0)

    # interpolate to target dwell time
    rfinterp = interp1d(np.linspace(-T / 2, T / 2, ndes), rfp, kind='cubic')
    trf = np.linspace(-T / 2, T / 2, n)
    rfp = rfinterp(trf)
    rfp = rfp * ndes / n

    # scale for desired flip if ptype 'st'
    if ptype == 'st':
        rfp = rfp / np.sum(rfp) * flip / (2 * np.pi * 4258 * dt)  # gauss
    else:  # rf is already in radians in other cases
        rfp = rfp / (2 * np.pi * 4258 * dt)

    # slice select modulation is middle of upper and lower b1
    upper_b1 = pbc + pbw / 2
    lower_b1 = pbc - pbw / 2
    rfp_modulation = 0.5*(b12wbs(bs_offset, upper_b1) + b12wbs(bs_offset, lower_b1))
    print(f'SS modulation = {rfp_modulation} Hz')

    # empirical correction factor for scaling
    if fa_correct:

        scalefact = pbc*(0.3323*np.exp(-0.9655*(rfp_modulation/bs_offset))
                         + 0.6821*np.exp(-0.02331*(rfp_modulation/bs_offset)))
        rfp = rfp / scalefact
    else:
        rfp = rfp / pbc

    # modulate RF to be centered at the passband. complex modulation => 1 band!
    t = np.linspace(- np.int(T / dt / 2), np.int(T / dt / 2), np.size(rfp))
    rfp = rfp * np.exp(-1j * 2 * np.pi * rfp_modulation * t * dt)

    phi_bs = np.cumsum((4258*np.real(rfp))**2/(2*rfp_modulation))
    return rfp, phi_bs

=======
from sigpy.mri.rf.util import dinf
>>>>>>> 63933394

__all__ = ["dz_b1_rf", "dz_b1_gslider_rf", "dz_b1_hadamard_rf"]


def dz_b1_rf(
    dt=2e-6,
    tb=4,
    ptype="st",
    flip=np.pi / 6,
    pbw=0.3,
    pbc=2,
    d1=0.01,
    d2=0.01,
    os=8,
    split_and_reflect=True,
):
    """Design a :math:`B_1^{+}`-selective excitation pulse following Grissom \
    JMR 2014

    Args:
        dt (float): hardware sampling dwell time in s.
        tb (int): time-bandwidth product.
        ptype (string): pulse type, 'st' (small-tip excitation), 'ex' (pi/2
            excitation pulse), 'se' (spin-echo pulse), 'inv' (inversion), or
            'sat' (pi/2 saturation pulse).
        flip (float): flip angle, in radians.
        pbw (float): width of passband in Gauss.
        pbc (float): center of passband in Gauss.
        d1 (float): passband ripple level in :math:`M_0^{-1}`.
        d2 (float): stopband ripple level in :math:`M_0^{-1}`.
        os (int): matrix scaling factor.
        split_and_reflect (bool): option to split and reflect designed pulse.

    Split-and-reflect preserves pulse selectivity when scaled to excite large
    tip-angles.

    Returns:
        2-element tuple containing

        - **om1** (*array*): AM waveform.
        - **dom** (*array*): FM waveform (radians/s).

    References:
        Grissom, W., Cao, Z., & Does, M. (2014).
        :math:`B_1^{+}`-selective excitation pulse design using the Shinnar-Le
        Roux algorithm. Journal of Magnetic Resonance, 242, 189-196.
    """

    # calculate beta filter ripple
    [_, d1, d2] = slr.calc_ripples(ptype, d1, d2)

    # calculate pulse duration
    b = 4257 * pbw
    pulse_len = tb / b

    # calculate number of samples in pulse
    n = int(np.ceil(pulse_len / dt / 2) * 2)

    if pbc == 0:
        # we want passband as close to zero as possible.
        # do my own dual-band filter design to minimize interaction
        # between the left and right bands

        # build system matrix
        A = np.exp(
            1j
            * 2
            * np.pi
            * np.outer(
                np.arange(-n * os / 2, n * os / 2), np.arange(-n / 2, n / 2)
            )
            / (n * os)
        )

        # build target pattern
        ii = np.arange(-n * os / 2, n * os / 2) / (n * os) * 2
        w = dinf(d1, d2) / tb
        f = np.asarray([0, (1 - w) * (tb / 2), (1 + w) * (tb / 2), n / 2]) / (
            n / 2
        )
        d = np.double(np.abs(ii) < f[1])
        ds = np.double(np.abs(ii) > f[2])

        # shift the target pattern to minimum center position
        pbc = int(np.ceil((f[2] - f[1]) * n * os / 2 + f[1] * n * os / 2))
        dl = np.roll(d, pbc)
        dr = np.roll(d, -pbc)
        dsl = np.roll(ds, pbc)
        dsr = np.roll(ds, -pbc)

        # build error weight vector
        w = dl + dr + d1 / d2 * np.multiply(dsl, dsr)

        # solve for the dual-band filter
        AtA = A.conj().T @ np.multiply(np.reshape(w, (np.size(w), 1)), A)
        Atd = A.conj().T @ np.multiply(w, dr - dl)
        h = np.imag(np.linalg.pinv(AtA) @ Atd)

    else:  # normal design
        # design filter
        h = slr.dzls(n, tb, d1, d2)

        # dual-band-modulate the filter
        om = 2 * np.pi * 4257 * pbc  # modulation frequency
        t = np.arange(0, n) * pulse_len / n - pulse_len / 2
        h = 2 * h * np.sin(om * t)

    if split_and_reflect:
        # split and flip fm waveform to improve large-tip accuracy
        dom = np.concatenate((h[n // 2 :: -1], h, h[n : n // 2 : -1])) / 2
    else:
        dom = np.concatenate((0 * h[n // 2 :: -1], h, 0 * h[n : n // 2 : -1]))

    # scale to target flip, convert to Hz
    dom = dom * flip / (2 * np.pi * dt)

    # build am waveform
    om1 = np.concatenate((-np.ones(n // 2), np.ones(n), -np.ones(n // 2)))

    return om1, dom


def dz_b1_gslider_rf(
    dt=2e-6,
    g=5,
    tb=12,
    ptype="st",
    flip=np.pi / 6,
    pbw=0.5,
    pbc=2,
    d1=0.01,
    d2=0.01,
    split_and_reflect=True,
):
    """Design a :math:`B_1^{+}`-selective excitation gSlider pulse following
     Grissom JMR 2014.

    Args:
        dt (float): hardware sampling dwell time in s.
        g (int): number of slabs to be acquired.
        tb (int): time-bandwidth product.
        ptype (string): pulse type, 'st' (small-tip excitation), 'ex' (pi/2
            excitation pulse), 'se' (spin-echo pulse), 'inv' (inversion), or
            'sat' (pi/2 saturation pulse).
        flip (float): flip angle, in radians.
        pbw (float): width of passband in Gauss.
        pbc (float): center of passband in Gauss.
        d1 (float): passband ripple level in :math:`M_0^{-1}`.
        d2 (float): stopband ripple level in :math:`M_0^{-1}`.
        split_and_reflect (bool): option to split and reflect designed pulse.

    Split-and-reflect preserves pulse selectivity when scaled to excite large
     tip-angles.

    Returns:
        2-element tuple containing

        - **om1** (*array*): AM waveform.
        - **dom** (*array*): FM waveform (radians/s).

    References:
        Grissom, W., Cao, Z., & Does, M. (2014).
        :math:`B_1^{+}`-selective excitation pulse design using the Shinnar-Le
        Roux algorithm. Journal of Magnetic Resonance, 242, 189-196.
    """

    # calculate beta filter ripple
    [_, d1, d2] = slr.calc_ripples(ptype, d1, d2)
    # if ptype == 'st':
    bsf = flip

    # calculate pulse duration
    b = 4257 * pbw
    pulse_len = tb / b

    # calculate number of samples in pulse
    n = int(np.ceil(pulse_len / dt / 2) * 2)

    om = 2 * np.pi * 4257 * pbc  # modulation freq to center profile at pbc
    t = np.arange(0, n) * pulse_len / n - pulse_len / 2

    om1 = np.zeros((2 * n, g))
    dom = np.zeros((2 * n, g))
    for gind in range(1, g + 1):
        # design filter
        h = bsf * slr.dz_gslider_b(n, g, gind, tb, d1, d2, np.pi, n // 4)

        # modulate filter to center and add it to a time-reversed and modulated
        # copy, then take the imaginary part to get an odd filter
        h = np.imag(h * np.exp(1j * om * t) - h[n::-1] * np.exp(1j * -om * t))
        if split_and_reflect:
            # split and flip fm waveform to improve large-tip accuracy
            dom[:, gind - 1] = (
                np.concatenate((h[n // 2 :: -1], h, h[n : n // 2 : -1])) / 2
            )
        else:
            dom[:, gind - 1] = np.concatenate(
                (0 * h[n // 2 :: -1], h, 0 * h[n : n // 2 : -1])
            )
        # build am waveform
        om1[:, gind - 1] = np.concatenate(
            (-np.ones(n // 2), np.ones(n), -np.ones(n // 2))
        )

    # scale to target flip, convert to Hz
    dom = dom / (2 * np.pi * dt)

    return om1, dom


def dz_b1_hadamard_rf(
    dt=2e-6,
    g=8,
    tb=16,
    ptype="st",
    flip=np.pi / 6,
    pbw=2,
    pbc=2,
    d1=0.01,
    d2=0.01,
    split_and_reflect=True,
):
    """Design a :math:`B_1^{+}`-selective Hadamard-encoded pulse following \
     Grissom JMR 2014.
    Args:
        dt (float): hardware sampling dwell time in s.
        g (int): number of slabs to be acquired.
        tb (int): time-bandwidth product.
        ptype (string): pulse type, 'st' (small-tip excitation), 'ex' (pi/2 \
            excitation pulse), 'se' (spin-echo pulse), 'inv' (inversion), or \
            'sat' (pi/2 saturation pulse).
        flip (float): flip angle, in radians.
        pbw (float): width of passband in Gauss.
        pbc (float): center of passband in Gauss.
        d1 (float): passband ripple level in :math:`M_0^{-1}`.
        d2 (float): stopband ripple level in :math:`M_0^{-1}`.
        split_and_reflect (bool): option to split and reflect designed pulse.

    Split-and-reflect preserves pulse selectivity when scaled to excite large
    tip-angles.

    Returns:
        2-element tuple containing

        - **om1** (*array*): AM waveform.
        - **dom** (*array*): FM waveform (radians/s).

    References:
        Grissom, W., Cao, Z., & Does, M. (2014).
        :math:`B_1^{+}`-selective excitation pulse design using the Shinnar-Le
        Roux algorithm. Journal of Magnetic Resonance, 242, 189-196.
    """

    # calculate beta filter ripple
    [_, d1, d2] = slr.calc_ripples(ptype, d1, d2)
    bsf = flip

    # calculate pulse duration
    b = 4257 * pbw
    pulse_len = tb / b

    # calculate number of samples in pulse
    n = int(np.ceil(pulse_len / dt / 2) * 2)

    # modulation frequency to center profile at pbc gauss
    om = 2 * np.pi * 4257 * pbc
    t = np.arange(0, n) * pulse_len / n - pulse_len / 2

    om1 = np.zeros((2 * n, g))
    dom = np.zeros((2 * n, g))
    for gind in range(1, g + 1):
        # design filter
        h = bsf * slr.dz_hadamard_b(n, g, gind, tb, d1, d2, n // 4)

        # modulate filter to center and add it to a time-reversed and modulated
        # copy, then take the imaginary part to get an odd filter
        h = np.imag(h * np.exp(1j * om * t) - h[n::-1] * np.exp(1j * -om * t))
        if split_and_reflect:
            # split and flip fm waveform to improve large-tip accuracy
            dom[:, gind - 1] = (
                np.concatenate((h[n // 2 :: -1], h, h[n : n // 2 : -1])) / 2
            )
        else:
            dom[:, gind - 1] = np.concatenate(
                (0 * h[n // 2 :: -1], h, 0 * h[n : n // 2 : -1])
            )
        # build am waveform
        om1[:, gind - 1] = np.concatenate(
            (-np.ones(n // 2), np.ones(n), -np.ones(n // 2))
        )

    # scale to target flip, convert to Hz
    dom = dom / (2 * np.pi * dt)

    return om1, dom<|MERGE_RESOLUTION|>--- conflicted
+++ resolved
@@ -5,7 +5,6 @@
 import numpy as np
 
 from sigpy.mri.rf import slr as slr
-<<<<<<< HEAD
 from sigpy.mri.rf.util import dinf, b12wbs, calc_kbs
 from scipy.interpolate import interp1d
 
@@ -13,9 +12,18 @@
            'dz_b1_gslider_rf', 'dz_b1_hadamard_rf']
 
 
-def dz_bssel_rf(dt=2e-6, tb=4, short_rat=1, ndes=128, ptype='ex', flip=np.pi/4,
-                pbw=0.25, pbc=[1], d1e=0.01, d2e=0.01,
-                rampfilt=True, bs_offset=20000,
+def dz_bssel_rf(dt=2e-6, 
+                tb=4, 
+                short_rat=1, 
+                ndes=128, 
+                ptype='ex', 
+                flip=np.pi/4,
+                pbw=0.25, 
+                pbc=[1], 
+                d1e=0.01, 
+                d2e=0.01,
+                rampfilt=True, 
+                bs_offset=20000,
                 fa_correct=True,):
     """Design a math:`B_1^{+}`-selective pulse following J Martin's
     Bloch Siegert method.
@@ -232,9 +240,6 @@
     phi_bs = np.cumsum((4258*np.real(rfp))**2/(2*rfp_modulation))
     return rfp, phi_bs
 
-=======
-from sigpy.mri.rf.util import dinf
->>>>>>> 63933394
 
 __all__ = ["dz_b1_rf", "dz_b1_gslider_rf", "dz_b1_hadamard_rf"]
 
