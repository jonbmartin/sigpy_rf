--- conflicted
+++ resolved
@@ -16,11 +16,6 @@
 
 """
 from sigpy.mri import linop
-<<<<<<< HEAD
-
-from sigpy.mri.rf import adiabatic, b1sel, ep, io, multiband, optcont, ptx,\
-    shim, sim, slr, trajgrad, util
-=======
 from sigpy.mri.rf import (
     adiabatic,
     b1sel,
@@ -34,7 +29,6 @@
     trajgrad,
     util,
 )
->>>>>>> 63933394
 from sigpy.mri.rf.adiabatic import *  # noqa
 from sigpy.mri.rf.b1sel import *  # noqa
 from sigpy.mri.rf.ep import *  # noqa
