# -*- coding: utf-8 -*-
"""Optimal Control Pulse Design functions.
"""
from sigpy import backend
<<<<<<< HEAD
from sigpy.mri.rf import slr
import numpy as np

__all__ = ['optcont1d', 'blochsim', 'deriv']


def optcont1d(dthick, N, os, tb, stepsize=0.001, max_iters=1000, d1=0.01,
              d2=0.01, dt=4e-6, conv_tolerance=1e-5):
    r"""1D optimal control pulse designer

    Args:
        dthick: thickness of the slice (cm)
        N: number of points in pulse
        os: matrix scaling factor
        tb: time bandwidth product, unitless
        stepsize: optimization step size
        max_iters: max number of iterations
        d1: ripple level in passband
        d2: ripple level in stopband
        dt: dwell time (s)
        conv_tolerance: max change between iterations, convergence tolerance

    Returns:
        gamgdt: scaled gradient
        pulse: pulse of interest, complex RF waveform

    """

    # set mag of gamgdt according to tb + dthick
    gambar = 4257  # gamma/2/pi, Hz/g
    gmag = tb / (N * dt) / dthick / gambar

    # get spatial locations + gradient
    x = np.arange(0, N * os, 1) / N / os - 1 / 2
    gamgdt = 2 * np.pi * gambar * gmag * dt * np.ones(N)

    # set up target beta pattern
    d1 = np.sqrt(d1 / 2)  # Mxy -> beta ripple for ex pulse
    d2 = d2 / np.sqrt(2)
    dib = slr.dinf(d1, d2)
    ftwb = dib / tb
    # freq edges, normalized to 2*nyquist
    fb = np.asarray([0, (1 - ftwb) * (tb / 2),
                     (1 + ftwb) * (tb / 2), N / 2]) / N

    dpass = np.abs(x) < fb[1]  # passband mask
    dstop = np.abs(x) > fb[2]  # stopband mask
    wb = [1, d1 / d2]
    w = dpass + wb[1] / wb[0] * dstop  # 'points we care about' mask

    # target beta pattern
    db = np.sqrt(1 / 2) * dpass * np.exp(-1j / 2 * x * 2 * np.pi)

    pulse = np.zeros(N, dtype=complex)

    a = np.exp(1j / 2 * x / (gambar * dt * gmag) * np.sum(gamgdt))
    b = np.zeros(a.shape, dtype=complex)

    eb = b - db
    cost = np.zeros(max_iters + 1)
    cost[0] = np.real(np.sum(w * np.abs(eb) ** 2))

    for ii in range(0, max_iters, 1):
        # calculate search direction
        auxb = w * (b - db)
        drf = deriv(pulse, x / (gambar * dt * gmag), gamgdt, None,
                    auxb, a, b)
        drf = 1j * np.imag(drf)

        # get test point
        pulse -= stepsize * drf

        # simulate test point
        [a, b] = blochsim(pulse, x / (gambar * dt * gmag), gamgdt)

        # calculate cost
        eb = b - db
        cost[ii + 1] = np.sum(w * np.abs(eb) ** 2)

        # check cost with tolerance
        if (cost[ii] - cost[ii + 1]) / cost[ii] < conv_tolerance:
            break

    return gamgdt, pulse
=======

__all__ = ["blochsim", "deriv"]
>>>>>>> 63933394


def blochsim(rf, x, g):
    r"""1D RF pulse simulation, with simultaneous RF + gradient rotations.
    Assume x has inverse spatial units of g, and g has gamma*dt applied and
    assume x = [...,Ndim], g = [Ndim,Nt].

     Args:
         rf (array): rf waveform input.
         x (array): spatial locations.
         g (array): gradient waveform.

     Returns:
         array: SLR alpha parameter
         array: SLR beta parameter
    """

    device = backend.get_device(rf)
    xp = device.xp
    with device:
        a = xp.ones(xp.shape(x)[0], dtype=complex)
        b = xp.zeros(xp.shape(x)[0], dtype=complex)
        for mm in range(0, xp.size(rf), 1):  # loop over time
            # apply RF
            c = xp.cos(xp.abs(rf[mm]) / 2)
            s = 1j * xp.exp(1j * xp.angle(rf[mm])) * xp.sin(xp.abs(rf[mm]) / 2)
            at = a * c - b * xp.conj(s)
            bt = a * s + b * c
            a = at
            b = bt

            # apply gradient
            if g.ndim > 1:
                z = xp.exp(-1j * x @ g[mm, :])
            else:
                z = xp.exp(-1j * x * g[mm])
            b = b * z

        # apply total phase accrual
        if g.ndim > 1:
            z = xp.exp(1j / 2 * x @ xp.sum(g, 0))
        else:
            z = xp.exp(1j / 2 * x * xp.sum(g))
        a = a * z
        b = b * z

        return a, b


def deriv(rf, x, g, auxa, auxb, af, bf):
    r"""1D RF pulse simulation, with simultaneous RF + gradient rotations.

    'rf', 'g', and 'x' should have consistent units.

     Args:
         rf (array): rf waveform input.
         x (array): spatial locations.
         g (array): gradient waveform.
         auxa (None or array): auxa
         auxb (array): auxb
         af (array): forward sim a.
         bf( array): forward sim b.

     Returns:
         array: SLR alpha parameter
         array: SLR beta parameter
    """

    device = backend.get_device(rf)
    xp = device.xp
    with device:
        drf = xp.zeros(xp.shape(rf), dtype=complex)
        ar = xp.ones(xp.shape(af), dtype=complex)
        br = xp.zeros(xp.shape(bf), dtype=complex)

        for mm in range(xp.size(rf) - 1, -1, -1):
            # calculate gradient blip phase
            if g.ndim > 1:
                z = xp.exp(1j / 2 * x @ g[mm, :])
            else:
                z = xp.exp(1j / 2 * x * g[mm])

            # strip off gradient blip from forward sim
            af = af * xp.conj(z)
            bf = bf * z

            # add gradient blip to backward sim
            ar = ar * z
            br = br * z

            # strip off the curent rf rotation from forward sim
            c = xp.cos(xp.abs(rf[mm]) / 2)
            s = 1j * xp.exp(1j * xp.angle(rf[mm])) * xp.sin(xp.abs(rf[mm]) / 2)
            at = af * c + bf * xp.conj(s)
            bt = -af * s + bf * c
            af = at
            bf = bt

            # calculate derivatives wrt rf[mm]
            db1 = xp.conj(1j / 2 * br * bf) * auxb
            db2 = xp.conj(1j / 2 * af) * ar * auxb
            drf[mm] = xp.sum(db2 + xp.conj(db1))
            if auxa is not None:
                da1 = xp.conj(1j / 2 * bf * ar) * auxa
                da2 = 1j / 2 * xp.conj(af) * br * auxa
                drf[mm] += xp.sum(da2 + xp.conj(da1))

            # add current rf rotation to backward sim
            art = ar * c - xp.conj(br) * s
            brt = br * c + xp.conj(ar) * s
            ar = art
            br = brt

        return drf<|MERGE_RESOLUTION|>--- conflicted
+++ resolved
@@ -2,7 +2,6 @@
 """Optimal Control Pulse Design functions.
 """
 from sigpy import backend
-<<<<<<< HEAD
 from sigpy.mri.rf import slr
 import numpy as np
 
@@ -87,10 +86,6 @@
             break
 
     return gamgdt, pulse
-=======
-
-__all__ = ["blochsim", "deriv"]
->>>>>>> 63933394
 
 
 def blochsim(rf, x, g):
