--- conflicted
+++ resolved
@@ -156,27 +156,17 @@
 
         _, sens = self.problem_2d(dim)
         roi = np.zeros((dim, dim))
-<<<<<<< HEAD
         radius = dim//2
         cx, cy = dim//2, dim//2
         y, x = np.ogrid[-radius:radius, -radius:radius]
-=======
-        radius=dim//2
-        cx, cy = dim//2, dim //2
-        y,x = np.ogrid[-radius:radius, -radius:radius]
->>>>>>> 6afe1b3d
+
         index = x**2 + y**2 <= radius**2
         roi[cy-radius:cy+radius, cx-radius:cx+radius][index] = 1
         sens = sens * roi
 
-<<<<<<< HEAD
         [pulses, g] = rf.stspk(roi, sens, n_spokes, fov, dx_max, gts, sl_thick,
                                tbw, dgdtmax, gmax, alpha=1)
-=======
-        [pulses, g] = rf.stspk(roi, sens, n_spokes, fov, dx_max, gts,
-                               sl_thick, tbw,
-                               dgdtmax, gmax, alpha=1)
->>>>>>> 6afe1b3d
+
 
         # should give the number of pulses corresponding to number of TX ch
         npt.assert_equal(np.shape(pulses)[0], np.shape(sens)[0])
