--- conflicted
+++ resolved
@@ -173,20 +173,6 @@
         k1 = k1 / dim
 
         k1 = rf.stack_of(k1, nz, 0.1)
-<<<<<<< HEAD
-        A = sp.mri.linop.Sense(sens, k1, weights=None, tseg=None,
-                               ishape=target.shape).H
-
-        pulses = sp.mri.rf.stspa(target, sens, st=None,
-                                 coord=k1,
-                                 dt=4e-6, max_iter=30, alpha=10, tol=1E-3,
-                                 phase_update_interval=200, explicit=False)
-
-        npt.assert_array_almost_equal(A*pulses, target, 1E-3)
-
-    def test_spokes(self):
-
-=======
         A = sp.mri.linop.Sense(
             sens, k1, weights=None, tseg=None, ishape=target.shape
         ).H
@@ -207,17 +193,12 @@
         npt.assert_array_almost_equal(A * pulses, target, 1e-3)
 
     def test_spokes(self):
->>>>>>> 63933394
         # spokes problem definition:
         dim = 20  # size of the b1 matrix loaded
         n_spokes = 5
         fov = 20  # cm
         dx_max = 2  # cm
-<<<<<<< HEAD
-        gts = 4E-6
-=======
         gts = 4e-6
->>>>>>> 63933394
         sl_thick = 5  # slice thickness, mm
         tbw = 4
         dgdtmax = 18000  # g/cm/s
@@ -225,19 +206,6 @@
 
         _, sens = self.problem_2d(dim)
         roi = np.zeros((dim, dim))
-<<<<<<< HEAD
-        radius = dim//2
-        cx, cy = dim//2, dim//2
-        y, x = np.ogrid[-radius:radius, -radius:radius]
-
-        index = x**2 + y**2 <= radius**2
-        roi[cy-radius:cy+radius, cx-radius:cx+radius][index] = 1
-        sens = sens * roi
-
-        [pulses, g] = rf.stspk(roi, sens, n_spokes, fov, dx_max, gts, sl_thick,
-                               tbw, dgdtmax, gmax, alpha=1)
-
-=======
         radius = dim // 2
         cx, cy = dim // 2, dim // 2
         y, x = np.ogrid[-radius:radius, -radius:radius]
@@ -258,7 +226,6 @@
             gmax,
             alpha=1,
         )
->>>>>>> 63933394
 
         # should give the number of pulses corresponding to number of TX ch
         npt.assert_equal(np.shape(pulses)[0], np.shape(sens)[0])
