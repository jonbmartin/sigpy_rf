--- conflicted
+++ resolved
@@ -43,31 +43,5 @@
 
         trap, _ = rf.min_trap_grad(area, gmax, dgdt, dt)
 
-<<<<<<< HEAD
-        npt.assert_almost_equal(np.max(t), 0.916, decimal=4)
-
-    def test_trap_grad(self):
-        dt = 4e-6  # s
-        area = 200 * dt
-        dgdt = 18000  # g/cm/s
-        gmax = 2  # g/cm
-
-        trap, _ = rf.trap_grad(area, gmax, dgdt, dt)
-
-        npt.assert_almost_equal(area, np.sum(trap)*dt, decimal=3)
-        npt.assert_almost_equal(gmax, np.max(trap), decimal=1)
-
-    def test_min_trap_grad(self):
-        dt = 4e-6  # s
-        area = 200 * dt
-        dgdt = 18000  # g/cm/s
-        gmax = 2  # g/cm
-
-        trap, _ = rf.min_trap_grad(area, gmax, dgdt, dt)
-
-        npt.assert_almost_equal(area, np.sum(trap)*dt, decimal=3)
-        npt.assert_almost_equal(gmax, np.max(trap), decimal=1)
-=======
         npt.assert_almost_equal(area, np.sum(trap) * dt, decimal=3)
-        npt.assert_almost_equal(gmax, np.max(trap), decimal=1)
->>>>>>> 63933394
+        npt.assert_almost_equal(gmax, np.max(trap), decimal=1)